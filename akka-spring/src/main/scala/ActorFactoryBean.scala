--- conflicted
+++ resolved
@@ -81,11 +81,7 @@
         setProperties(AspectInitRegistry.initFor(typedActor).targetInstance)
         typedActor
       case UNTYPED_ACTOR_TAG => val untypedActor = createUntypedInstance()
-<<<<<<< HEAD
-        setProperties(untypedActor.actorRef.actor)
-=======
         setProperties(untypedActor.actor)
->>>>>>> 6ec0ebb2
         untypedActor
       case _ => throw new IllegalArgumentException("Unknown actor type")
     }
