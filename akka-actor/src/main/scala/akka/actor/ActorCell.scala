--- conflicted
+++ resolved
@@ -132,40 +132,9 @@
 
   def resume(): Unit = dispatcher.systemDispatch(SystemEnvelope(this, Resume, NullChannel))
 
-<<<<<<< HEAD
-  private[akka] def stop(): Unit = guard.withGuard {
-    if (isRunning) {
-      receiveTimeout = None
-      cancelReceiveTimeout
-      Actor.registry.unregister(self)
-      Actor.provider.evict(self.address)
-      status = Status.Shutdown
-      dispatcher.detach(this)
-      try {
-        val a = actor.get
-        if (Actor.debugLifecycle) EventHandler.debug(a, "stopping")
-        if (a ne null) a.postStop()
-
-        { //Stop supervised actors
-          val i = _linkedActors.values.iterator
-          while (i.hasNext) {
-            i.next.stop()
-            i.remove()
-          }
-        }
-
-      } finally {
-        //if (supervisor.isDefined) supervisor.get ! Death(self, new ActorKilledException("Stopped"), false)
-        currentMessage = null
-        clearActorContext()
-      }
-    }
-  }
-=======
   private[akka] def stop(): Unit =
     if (isRunning)
       dispatcher.systemDispatch(SystemEnvelope(this, Terminate, NullChannel))
->>>>>>> a7d73c3c
 
   def link(actorRef: ActorRef): ActorRef = {
     guard.withGuard {
@@ -260,6 +229,7 @@
     def terminate(): Unit = {
       receiveTimeout = None
       cancelReceiveTimeout
+      Actor.provider.evict(self.address)
       Actor.registry.unregister(self)
       dispatcher.detach(this)
 
@@ -528,4 +498,4 @@
   }
 
   override def toString = "ActorCell[%s]".format(uuid)
-}
+}