--- conflicted
+++ resolved
@@ -251,10 +251,6 @@
       }
     }
 
-<<<<<<< HEAD
-    application.registry.register(self)
-=======
->>>>>>> 963ea0d9
     dispatcher.attach(this)
   }
 
@@ -387,12 +383,7 @@
     def terminate() {
       receiveTimeout = None
       cancelReceiveTimeout
-<<<<<<< HEAD
       application.provider.evict(self.address)
-      application.registry.unregister(self)
-=======
-      Actor.provider.evict(self.address)
->>>>>>> 963ea0d9
       dispatcher.detach(this)
 
       try {
@@ -434,19 +425,11 @@
           case Create          ⇒ create()
           case Recreate(cause) ⇒ recreate(cause)
           case Link(subject) ⇒
-<<<<<<< HEAD
-            akka.event.InVMMonitoring.link(self, subject)
+            akka.event.InVMMonitoring.subscribe(self, subject)
             if (application.AkkaConfig.DebugLifecycle) EventHandler.debug(actor, "now monitoring " + subject)
           case Unlink(subject) ⇒
-            akka.event.InVMMonitoring.unlink(self, subject)
+            akka.event.InVMMonitoring.unsubscribe(self, subject)
             if (application.AkkaConfig.DebugLifecycle) EventHandler.debug(actor, "stopped monitoring " + subject)
-=======
-            akka.event.InVMMonitoring.subscribe(self, subject)
-            if (Actor.debugLifecycle) EventHandler.debug(actor, "now monitoring " + subject)
-          case Unlink(subject) ⇒
-            akka.event.InVMMonitoring.unsubscribe(self, subject)
-            if (Actor.debugLifecycle) EventHandler.debug(actor, "stopped monitoring " + subject)
->>>>>>> 963ea0d9
           case Suspend          ⇒ suspend()
           case Resume           ⇒ resume()
           case Terminate        ⇒ terminate()
