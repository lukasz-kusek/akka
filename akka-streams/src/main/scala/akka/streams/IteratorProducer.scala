package akka.streams

import java.util.concurrent.atomic.AtomicInteger
import scala.annotation.tailrec
<<<<<<< HEAD

object Producer {
  def apply[T](iterable: Iterable[T]): Prod[T] = apply(iterable.iterator)
  def apply[T](iterator: Iterator[T]): Prod[T] = new IteratorProducer[T](iterator)
  def empty[T]: Prod[T] = EmptyProducer.asInstanceOf[Prod[T]]

  sealed trait State
  object State {
    case object Active extends State
    case object Completed extends State
    case class Error(cause: Throwable) extends State
  }
}
=======
import rx.async.spi.Subscriber
>>>>>>> 0e7a9b90

object EmptyProducer extends Prod[Nothing] with Publisher[Nothing] {
  def getPublisher: Publisher[Nothing] = this

  def subscribe(subscriber: Subscriber[Nothing]): Unit =
    subscriber.onComplete()
}

/**
 * An efficient producer for iterators.
 *
 * CAUTION: This is a convenience wrapper designed for iterators over static collections.
 * Do *NOT* use it for iterators on lazy collections or other implementations that do more
 * than merely retrieve an element in their `next()` method!
 */
class IteratorProducer[T](iterator: Iterator[T], maxBufferSize: Int = 16)
  extends AbstractProducer[T](initialBufferSize = 10, maxBufferSize = maxBufferSize) {

  // compile-time constants
  private final val UNLOCKED = 0
  private final val LOCKED = 1

  private[this] val lock = new AtomicInteger(UNLOCKED) // TODO: replace with AtomicFieldUpdater / sun.misc.Unsafe

  require(maxBufferSize > 0, "maxBufferSize must be > 0")

  if (!iterator.hasNext) completeDownstream()

  // outside Publisher interface, can potentially called from another thread,
  // so we need to wrap with synchronization
  @tailrec final override def subscribe(subscriber: Subscriber[T]): Unit =
    if (lock.compareAndSet(UNLOCKED, LOCKED)) {
      try super.subscribe(subscriber)
      finally lock.set(UNLOCKED)
    } else subscribe(subscriber)

  // called from `Subscription::requestMore`, i.e. from another thread
  // so we need to add synchronisation here
  @tailrec final override protected def moreRequested(subscription: Subscription, elements: Int): Unit =
    if (lock.compareAndSet(UNLOCKED, LOCKED)) {
      try super.moreRequested(subscription, elements)
      finally lock.set(UNLOCKED)
    } else moreRequested(subscription, elements)

  @tailrec final protected def requestFromUpstream(elements: Int): Unit =
    if (elements > 0) {
      if (iterator.hasNext) {
        pushToDownstream(iterator.next())
        requestFromUpstream(elements - 1)
      } else completeDownstream()
    }

  // called from a Subscription, i.e. probably from another thread,
  // so we need to wrap with synchronization
  @tailrec final override def unregisterSubscription(subscription: Subscription) =
    if (lock.compareAndSet(UNLOCKED, LOCKED)) {
      try super.unregisterSubscription(subscription)
      finally lock.set(UNLOCKED)
    } else unregisterSubscription(subscription)
<<<<<<< HEAD
}

/**
 * Implements basic subscriber management as well as efficient "slowest-subscriber-rate" downstream fan-out support.
 */
abstract class AbstractProducer[T] extends Prod[T] with Publisher[T] {
  import Producer.State

  // optimize for small numbers of subscribers by keeping subscribers in a plain list
  // this var must be initialized by the implementing class via a call to `startWith`
  @volatile private[this] var stateBehavior: StateBehavior = _

  // must be called in the constructor of the implementing class
  protected def startWith(state: State): Unit =
    stateBehavior = state match {
      case State.Active       ⇒ new ActiveStateBehavior
      case State.Completed    ⇒ new CompletedStateBehavior
      case State.Error(cause) ⇒ new ErrorStateBehavior(cause)
    }

  def getPublisher: Publisher[T] = this

  def state: State = stateBehavior.state

  def subscribe(subscriber: Subscriber[T]): Unit =
    stateBehavior.subscribe(subscriber)

  // called when our subscribers are currently ready to receive the given number of additional elements
  protected def requestFromUpstream(elements: Int): Unit

  // somehow handle incoming elements when we are not allowed to push them downstream (yet)
  protected def handleOverflow(value: T): Unit

  protected def pushToDownstream(value: T): Unit =
    stateBehavior.pushToDownstream(value)

  protected def completeDownstream(): Unit =
    stateBehavior.completeDownstream()

  protected def completeDownstreamWithError(cause: Throwable): Unit =
    stateBehavior.completeDownstreamWithError(cause)

  protected def requestFromUpstreamIfRequired(): Unit =
    stateBehavior.requestFromUpstreamIfRequired()

  protected def unregisterSubscription(subscription: Subscription): Unit =
    stateBehavior.unregisterSubscription(subscription)

  trait StateBehavior {
    def state: State
    def subscribe(subscriber: Subscriber[T]): Unit
    def pushToDownstream(value: T): Unit
    def completeDownstream(): Unit
    def completeDownstreamWithError(cause: Throwable): Unit
    def unregisterSubscription(subscription: Subscription): Unit
    def requestFromUpstreamIfRequired(): Unit
  }

  class ActiveStateBehavior extends StateBehavior {
    @volatile private[this] var subscriptions: List[Subscription] = Nil
    @volatile private[this] var pendingFromUpstream: Int = 0 // number of elements already requested and not yet received from upstream

    def state: State = State.Active

    def subscribe(subscriber: Subscriber[T]): Unit = {
      @tailrec def allDifferentFromNewSubscriber(remaining: List[Subscription]): Boolean =
        remaining match {
          case head :: tail ⇒ if (head.subscriber ne subscriber) allDifferentFromNewSubscriber(tail) else false
          case _            ⇒ true
        }
      val subs = subscriptions
      if (allDifferentFromNewSubscriber(subs)) {
        val subscription = new Subscription(subscriber)
        subscriptions = subscription :: subs
        subscriber.onSubscribe(subscription)
      } else subscriber.onError(new IllegalStateException(s"Cannot subscribe $subscriber twice"))
    }

    def pushToDownstream(value: T): Unit = {
      @tailrec def allCanReceive(remaining: List[Subscription]): Boolean =
        remaining match {
          case head :: tail ⇒ if (head.get() > 0) allCanReceive(tail) else false
          case _            ⇒ true
        }
      @tailrec def dispatchTo(remaining: List[Subscription]): Unit =
        remaining match {
          case head :: tail ⇒
            head.dispatch(value); dispatchTo(tail)
          case _ ⇒
        }

      pendingFromUpstream -= 1
      // if we have a subscriber which cannot take this element we must not dispatch it to ANY subscriber,
      // also, if we have no subscriber (any more), we cannot dispatch and therefore forward to overflow handling
      val subs = subscriptions
      if (subs.nonEmpty && allCanReceive(subs))
        dispatchTo(subs)
      else
        handleOverflow(value)
    }

    def completeDownstream(): Unit = {
      @tailrec def complete(remaining: List[Subscription]): Unit =
        remaining match {
          case head :: tail ⇒
            head.complete()
            complete(tail)
          case _ ⇒
        }
      complete(subscriptions)
      stateBehavior = new CompletedStateBehavior
    }

    def completeDownstreamWithError(cause: Throwable): Unit = {
      @tailrec def error(remaining: List[Subscription]): Unit =
        remaining match {
          case head :: tail ⇒
            head.error(cause)
            error(tail)
          case _ ⇒
        }
      error(subscriptions)
      stateBehavior = new ErrorStateBehavior(cause)
    }

    def requestFromUpstreamIfRequired(): Unit = {
      val subs = subscriptions
      if (subs.nonEmpty) {
        @tailrec def findMinRequested(remaining: List[Subscription], result: Int = Int.MaxValue): Int =
          remaining match {
            case head :: tail ⇒ findMinRequested(tail, math.min(result, head.get()))
            case _            ⇒ result
          }
        val minReq = findMinRequested(subs)
        val pfu = pendingFromUpstream
        if (minReq > pfu) {
          pendingFromUpstream = minReq
          requestFromUpstream(minReq - pfu)
        }
      }
    }

    def unregisterSubscription(subscription: Subscription): Unit = {
      // is non-tail recursion acceptable here? (it's the fastest impl but might stack overflow for large numbers of subscribers)
      def removeFrom(remaining: List[Subscription]): List[Subscription] =
        remaining match {
          case head :: tail ⇒ if (head eq subscription) tail else head :: removeFrom(tail)
          case _            ⇒ throw new IllegalStateException("Cannot find Subscription to unregister")
        }
      subscriptions = removeFrom(subscriptions)
    }
  }

  abstract class FinalStateBehavior extends StateBehavior {
    def pushToDownstream(value: T): Unit = handleOverflow(value)
    def requestFromUpstreamIfRequired(): Unit = () // we must ignore, since the Subscriber might not have seen our state change yet
    def unregisterSubscription(subscription: Subscription): Unit = () // we must ignore
  }

  class CompletedStateBehavior extends FinalStateBehavior {
    def state: State = State.Completed
    def subscribe(subscriber: Subscriber[T]): Unit = subscriber.onComplete()
    def completeDownstream(): Unit = throw new IllegalStateException("Cannot completeDownstream() twice")
    def completeDownstreamWithError(cause: Throwable): Unit = throw new IllegalStateException("Cannot error out on a completed stream.")
  }

  class ErrorStateBehavior(cause: Throwable) extends FinalStateBehavior {
    def state: State = State.Error(cause)
    def subscribe(subscriber: Subscriber[T]): Unit = subscriber.onError(cause)
    def completeDownstream(): Unit = throw new IllegalStateException("Cannot completeDownstream() in the error state")
    def completeDownstreamWithError(cause: Throwable): Unit = throw new IllegalStateException("Cannot err out twice")
  }

  protected class Subscription(val subscriber: Subscriber[T]) extends AtomicInteger with rx.async.spi.Subscription {
    @volatile var cancelled = false

    def requestMore(elements: Int): Unit =
      if (cancelled) throw new IllegalStateException("Cannot request from a cancelled subscription")
      else if (elements <= 0) throw new IllegalArgumentException("Argument must be > 0")
      else {
        addAndGet(elements)
        requestFromUpstreamIfRequired()
      }

    def cancel(): Unit =
      if (cancelled) throw new IllegalStateException("Cannot cancel an already cancelled subscription")
      else {
        cancelled = true
        unregisterSubscription(this)
      }

    def dispatch(value: T): Unit = {
      decrementAndGet()
      subscriber.onNext(value)
    }

    def complete(): Unit = {
      cancelled = true
      subscriber.onComplete()
    }
    def error(cause: Throwable): Unit = {
      cancelled = true
      subscriber.onError(cause)
    }
  }
=======
>>>>>>> 0e7a9b90
}<|MERGE_RESOLUTION|>--- conflicted
+++ resolved
@@ -2,30 +2,8 @@
 
 import java.util.concurrent.atomic.AtomicInteger
 import scala.annotation.tailrec
-<<<<<<< HEAD
 
-object Producer {
-  def apply[T](iterable: Iterable[T]): Prod[T] = apply(iterable.iterator)
-  def apply[T](iterator: Iterator[T]): Prod[T] = new IteratorProducer[T](iterator)
-  def empty[T]: Prod[T] = EmptyProducer.asInstanceOf[Prod[T]]
-
-  sealed trait State
-  object State {
-    case object Active extends State
-    case object Completed extends State
-    case class Error(cause: Throwable) extends State
-  }
-}
-=======
 import rx.async.spi.Subscriber
->>>>>>> 0e7a9b90
-
-object EmptyProducer extends Prod[Nothing] with Publisher[Nothing] {
-  def getPublisher: Publisher[Nothing] = this
-
-  def subscribe(subscriber: Subscriber[Nothing]): Unit =
-    subscriber.onComplete()
-}
 
 /**
  * An efficient producer for iterators.
@@ -78,212 +56,4 @@
       try super.unregisterSubscription(subscription)
       finally lock.set(UNLOCKED)
     } else unregisterSubscription(subscription)
-<<<<<<< HEAD
-}
-
-/**
- * Implements basic subscriber management as well as efficient "slowest-subscriber-rate" downstream fan-out support.
- */
-abstract class AbstractProducer[T] extends Prod[T] with Publisher[T] {
-  import Producer.State
-
-  // optimize for small numbers of subscribers by keeping subscribers in a plain list
-  // this var must be initialized by the implementing class via a call to `startWith`
-  @volatile private[this] var stateBehavior: StateBehavior = _
-
-  // must be called in the constructor of the implementing class
-  protected def startWith(state: State): Unit =
-    stateBehavior = state match {
-      case State.Active       ⇒ new ActiveStateBehavior
-      case State.Completed    ⇒ new CompletedStateBehavior
-      case State.Error(cause) ⇒ new ErrorStateBehavior(cause)
-    }
-
-  def getPublisher: Publisher[T] = this
-
-  def state: State = stateBehavior.state
-
-  def subscribe(subscriber: Subscriber[T]): Unit =
-    stateBehavior.subscribe(subscriber)
-
-  // called when our subscribers are currently ready to receive the given number of additional elements
-  protected def requestFromUpstream(elements: Int): Unit
-
-  // somehow handle incoming elements when we are not allowed to push them downstream (yet)
-  protected def handleOverflow(value: T): Unit
-
-  protected def pushToDownstream(value: T): Unit =
-    stateBehavior.pushToDownstream(value)
-
-  protected def completeDownstream(): Unit =
-    stateBehavior.completeDownstream()
-
-  protected def completeDownstreamWithError(cause: Throwable): Unit =
-    stateBehavior.completeDownstreamWithError(cause)
-
-  protected def requestFromUpstreamIfRequired(): Unit =
-    stateBehavior.requestFromUpstreamIfRequired()
-
-  protected def unregisterSubscription(subscription: Subscription): Unit =
-    stateBehavior.unregisterSubscription(subscription)
-
-  trait StateBehavior {
-    def state: State
-    def subscribe(subscriber: Subscriber[T]): Unit
-    def pushToDownstream(value: T): Unit
-    def completeDownstream(): Unit
-    def completeDownstreamWithError(cause: Throwable): Unit
-    def unregisterSubscription(subscription: Subscription): Unit
-    def requestFromUpstreamIfRequired(): Unit
-  }
-
-  class ActiveStateBehavior extends StateBehavior {
-    @volatile private[this] var subscriptions: List[Subscription] = Nil
-    @volatile private[this] var pendingFromUpstream: Int = 0 // number of elements already requested and not yet received from upstream
-
-    def state: State = State.Active
-
-    def subscribe(subscriber: Subscriber[T]): Unit = {
-      @tailrec def allDifferentFromNewSubscriber(remaining: List[Subscription]): Boolean =
-        remaining match {
-          case head :: tail ⇒ if (head.subscriber ne subscriber) allDifferentFromNewSubscriber(tail) else false
-          case _            ⇒ true
-        }
-      val subs = subscriptions
-      if (allDifferentFromNewSubscriber(subs)) {
-        val subscription = new Subscription(subscriber)
-        subscriptions = subscription :: subs
-        subscriber.onSubscribe(subscription)
-      } else subscriber.onError(new IllegalStateException(s"Cannot subscribe $subscriber twice"))
-    }
-
-    def pushToDownstream(value: T): Unit = {
-      @tailrec def allCanReceive(remaining: List[Subscription]): Boolean =
-        remaining match {
-          case head :: tail ⇒ if (head.get() > 0) allCanReceive(tail) else false
-          case _            ⇒ true
-        }
-      @tailrec def dispatchTo(remaining: List[Subscription]): Unit =
-        remaining match {
-          case head :: tail ⇒
-            head.dispatch(value); dispatchTo(tail)
-          case _ ⇒
-        }
-
-      pendingFromUpstream -= 1
-      // if we have a subscriber which cannot take this element we must not dispatch it to ANY subscriber,
-      // also, if we have no subscriber (any more), we cannot dispatch and therefore forward to overflow handling
-      val subs = subscriptions
-      if (subs.nonEmpty && allCanReceive(subs))
-        dispatchTo(subs)
-      else
-        handleOverflow(value)
-    }
-
-    def completeDownstream(): Unit = {
-      @tailrec def complete(remaining: List[Subscription]): Unit =
-        remaining match {
-          case head :: tail ⇒
-            head.complete()
-            complete(tail)
-          case _ ⇒
-        }
-      complete(subscriptions)
-      stateBehavior = new CompletedStateBehavior
-    }
-
-    def completeDownstreamWithError(cause: Throwable): Unit = {
-      @tailrec def error(remaining: List[Subscription]): Unit =
-        remaining match {
-          case head :: tail ⇒
-            head.error(cause)
-            error(tail)
-          case _ ⇒
-        }
-      error(subscriptions)
-      stateBehavior = new ErrorStateBehavior(cause)
-    }
-
-    def requestFromUpstreamIfRequired(): Unit = {
-      val subs = subscriptions
-      if (subs.nonEmpty) {
-        @tailrec def findMinRequested(remaining: List[Subscription], result: Int = Int.MaxValue): Int =
-          remaining match {
-            case head :: tail ⇒ findMinRequested(tail, math.min(result, head.get()))
-            case _            ⇒ result
-          }
-        val minReq = findMinRequested(subs)
-        val pfu = pendingFromUpstream
-        if (minReq > pfu) {
-          pendingFromUpstream = minReq
-          requestFromUpstream(minReq - pfu)
-        }
-      }
-    }
-
-    def unregisterSubscription(subscription: Subscription): Unit = {
-      // is non-tail recursion acceptable here? (it's the fastest impl but might stack overflow for large numbers of subscribers)
-      def removeFrom(remaining: List[Subscription]): List[Subscription] =
-        remaining match {
-          case head :: tail ⇒ if (head eq subscription) tail else head :: removeFrom(tail)
-          case _            ⇒ throw new IllegalStateException("Cannot find Subscription to unregister")
-        }
-      subscriptions = removeFrom(subscriptions)
-    }
-  }
-
-  abstract class FinalStateBehavior extends StateBehavior {
-    def pushToDownstream(value: T): Unit = handleOverflow(value)
-    def requestFromUpstreamIfRequired(): Unit = () // we must ignore, since the Subscriber might not have seen our state change yet
-    def unregisterSubscription(subscription: Subscription): Unit = () // we must ignore
-  }
-
-  class CompletedStateBehavior extends FinalStateBehavior {
-    def state: State = State.Completed
-    def subscribe(subscriber: Subscriber[T]): Unit = subscriber.onComplete()
-    def completeDownstream(): Unit = throw new IllegalStateException("Cannot completeDownstream() twice")
-    def completeDownstreamWithError(cause: Throwable): Unit = throw new IllegalStateException("Cannot error out on a completed stream.")
-  }
-
-  class ErrorStateBehavior(cause: Throwable) extends FinalStateBehavior {
-    def state: State = State.Error(cause)
-    def subscribe(subscriber: Subscriber[T]): Unit = subscriber.onError(cause)
-    def completeDownstream(): Unit = throw new IllegalStateException("Cannot completeDownstream() in the error state")
-    def completeDownstreamWithError(cause: Throwable): Unit = throw new IllegalStateException("Cannot err out twice")
-  }
-
-  protected class Subscription(val subscriber: Subscriber[T]) extends AtomicInteger with rx.async.spi.Subscription {
-    @volatile var cancelled = false
-
-    def requestMore(elements: Int): Unit =
-      if (cancelled) throw new IllegalStateException("Cannot request from a cancelled subscription")
-      else if (elements <= 0) throw new IllegalArgumentException("Argument must be > 0")
-      else {
-        addAndGet(elements)
-        requestFromUpstreamIfRequired()
-      }
-
-    def cancel(): Unit =
-      if (cancelled) throw new IllegalStateException("Cannot cancel an already cancelled subscription")
-      else {
-        cancelled = true
-        unregisterSubscription(this)
-      }
-
-    def dispatch(value: T): Unit = {
-      decrementAndGet()
-      subscriber.onNext(value)
-    }
-
-    def complete(): Unit = {
-      cancelled = true
-      subscriber.onComplete()
-    }
-    def error(cause: Throwable): Unit = {
-      cancelled = true
-      subscriber.onError(cause)
-    }
-  }
-=======
->>>>>>> 0e7a9b90
 }