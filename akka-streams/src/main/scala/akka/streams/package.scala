package akka

<<<<<<< HEAD
import rx.async.api.{ Processor, Consumer, Producer }
import akka.streams.Operation.{ FromFutureSource, FromProducerSource, FromIterableSource }
import scala.concurrent.Future

package object streams {
=======
import asyncrx.api.{ Processor, Consumer, Producer }
import akka.streams.Operation.{ FromFutureSource, FromProducerSource, FromIterableSource }
import scala.concurrent.Future
//FIXME Not sure we should have these at all
package object streams extends OperationApiImplicits {
>>>>>>> 400fcbb2
  import Operation.{ Sink, Source, Pipeline }

  implicit class LinkProducer[I](val producer: Producer[I]) extends AnyVal {
    // this probably belongs somewhere in the rx.streams.API but is probably not figured out under which name
    def link(consumer: Consumer[I]): Unit = producer.getPublisher.subscribe(consumer.getSubscriber)
  }
  implicit class CreateProcessor[I, O](operation: Operation[I, O])(implicit factory: StreamGenerator) {
    def toProcessor(): Processor[I, O] = factory.createProcessor(operation)
  }
  implicit class CreateProducer[O](source: Source[O])(implicit factory: StreamGenerator) {
    def toProducer(): Producer[O] = factory.createProducer(source)
  }
  implicit class CreateConsumer[I](sink: Sink[I])(implicit factory: StreamGenerator) {
    def toConsumer(): Consumer[I] = factory.createConsumer(sink)
  }
  implicit class RunPipeline(val pipeline: Pipeline[_])(implicit factory: StreamGenerator) {
    def run(): Unit = factory.runPipeline(pipeline)
  }

  implicit class SourceFromFuture[T](val future: Future[T]) extends AnyVal {
<<<<<<< HEAD
    def toSource: Source[T] = FromFutureSource(future)
  }
  implicit class SourceFromProducer[T](val producer: Producer[T]) extends AnyVal {
    def toSource: Source[T] = FromProducerSource(producer)
=======
    def toSource: Source[T] = Source(future)
  }
  implicit class SourceFromProducer[T](val producer: Producer[T]) extends AnyVal {
    def toSource: Source[T] = Source(producer)
>>>>>>> 400fcbb2
  }
  implicit class SourceFromIterable[T](val iterable: Iterable[T]) extends AnyVal {
    def toSource: Source[T] = Source(iterable)
  }
}<|MERGE_RESOLUTION|>--- conflicted
+++ resolved
@@ -1,18 +1,10 @@
 package akka
 
-<<<<<<< HEAD
-import rx.async.api.{ Processor, Consumer, Producer }
-import akka.streams.Operation.{ FromFutureSource, FromProducerSource, FromIterableSource }
-import scala.concurrent.Future
-
-package object streams {
-=======
 import asyncrx.api.{ Processor, Consumer, Producer }
 import akka.streams.Operation.{ FromFutureSource, FromProducerSource, FromIterableSource }
 import scala.concurrent.Future
 //FIXME Not sure we should have these at all
 package object streams extends OperationApiImplicits {
->>>>>>> 400fcbb2
   import Operation.{ Sink, Source, Pipeline }
 
   implicit class LinkProducer[I](val producer: Producer[I]) extends AnyVal {
@@ -33,17 +25,10 @@
   }
 
   implicit class SourceFromFuture[T](val future: Future[T]) extends AnyVal {
-<<<<<<< HEAD
-    def toSource: Source[T] = FromFutureSource(future)
-  }
-  implicit class SourceFromProducer[T](val producer: Producer[T]) extends AnyVal {
-    def toSource: Source[T] = FromProducerSource(producer)
-=======
     def toSource: Source[T] = Source(future)
   }
   implicit class SourceFromProducer[T](val producer: Producer[T]) extends AnyVal {
     def toSource: Source[T] = Source(producer)
->>>>>>> 400fcbb2
   }
   implicit class SourceFromIterable[T](val iterable: Iterable[T]) extends AnyVal {
     def toSource: Source[T] = Source(iterable)
